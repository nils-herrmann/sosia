from collections import Counter, defaultdict
from functools import partial
from operator import attrgetter
from string import Template

from scopus import AbstractRetrieval, AuthorSearch,\
    ContentAffiliationRetrieval, ScopusSearch

from scopus.exception import Scopus400Error, ScopusQueryError
from sosia.utils import clean_abstract, print_progress, run


def find_country(auth_ids, pubs, year):
    """Find the most common country of affiliations of a scientist using her
    most recent publications listing valid affiliations.

    Parameters
    ----------
    auth_ids : list of str
        A list of Scopus Author Profile IDs for which the affiliation should
        be searched for.

    pubs : list of namedtuple
        The publications associated with the Author IDs as returned from a
        scopus query.

    year : int
        The year for which we would like to have the country.

    Returns
    -------
    country : str or None
        The country of the scientist in the year closest to the given year,
        given that the publications list valid affiliations.  Equals None when
        no valid publications are found.
    """
    # Available papers of most recent year with publications
    papers = [p for p in pubs if int(p.coverDate[:4]) <= year]
    papers = sorted(papers, key=attrgetter('coverDate'), reverse=True)
    for p in papers:
        # Find index of focal author
        authors = p.authid.split(';')
        try:
            au_id = [au for au in auth_ids if au in authors][0]
        except IndexError: # if au_id not in list take first author location
            au_id = authors[0]
        idx = authors.index(str(au_id))
        # Find corresponding affiliations
        affs = p.afid.split(';')[idx].split('-')
        affs = [af for af in affs if af != '']
        if len(affs) == 0:
            continue
        # Find most often listed country of affiliations
        countries = [ContentAffiliationRetrieval(afid).country
                     for afid in affs]
        return Counter(countries).most_common(1)[0][0]


def get_authors(pubs):
    """Get list of author IDs from a list of namedtuples representing
    publications.
    """
    l = [x.authid.split(';') for x in pubs if isinstance(x.authid, str)]
    return [au for sl in l for au in sl]


def parse_doc(au, year, refresh, verbose):
    """Find abstract and references of articles published up until
    the given year, both as continuous string.

    Parameters
    ----------
    au : int, str or list
        Scopus Author Profile ID, or list of Scopus Author Profile IDs.

    year : str or int
        Year until which publications should be considered.

    refresh : bool
        Whether to refresh the cached files if they exist, or not.

    verbose: bool
        Whether to print a progress bar and information on missing values.

    Returns
    -------
    d : dict
        A dictionary with two keys: "refs" and "abstracts".  d['refs']
        includes the continuous string of Scopus Abstract EIDs representing
        cited references, joined on a blank.  d['abstracts'] includes
        the continuous string of cleaned abstracts, joined on a blank.
    """
    if isinstance(au, (int, str)):
        au = [au]
    res = query("docs", 'AU-ID({})'.format(') OR AU-ID('.join(au)), refresh)
    eids = [p.eid for p in res if int(p.coverDate[:4]) <= int(year)]
    docs = [AbstractRetrieval(eid, view='FULL', refresh=refresh)
            for eid in eids]
    # Filter None's
    absts = [clean_abstract(ab.abstract) for ab in docs if ab.abstract]
    refs = [ab.references for ab in docs if ab.references]
    if verbose:
        miss_abs = len(eids) - len(absts)
        miss_refs = len(eids) - len(refs)
        print("Researcher {}: {} abstract(s) and {} reference list(s) out of "
              "{} documents missing".format(', '.join(au), miss_abs, 
                                            miss_refs, len(eids)))
    return {'refs': " ".join([ref.id for sl in refs for ref in sl]),
            'abstracts': " ".join(absts)}


def query(q_type, q, refresh=False, first_try=True):
    """Wrapper function to perform a particular search query

    Parameters
    ----------
    q_type : str
        Determines the query search that will be used.  Allowed values:
        "author", "docs".

    q : str
        The query string.

    refresh : bool (optional, default=False)
        Whether to refresh cached files if they exist, or not.

    first_try: bool (optional, default=True)
        A flag parameter to indicate whether the function has been called
        for the first time.  If False, KeyErrors will result in abortion.

    Returns
    -------
    res : list of namedtuples
        Documents represented by namedtuples as returned from scopus.

    Raises
    ------
    ValueError:
        If q_type is none of the allowed values.
    """
    try:
        if q_type == "author":
            return AuthorSearch(q, refresh=refresh).authors
        elif q_type == "docs":
            return ScopusSearch(q, refresh=refresh).results
        else:
            raise Exception("Unknown value provided.")
    except (KeyError, UnicodeDecodeError):  # Cached file broken
        if first_try:
            return query(q_type, q, True, False)
        else:
            pass


def query_journal(source_id, years, refresh):
    """Get authors by year for a particular source.

    Parameters
    ----------
    source_id : str or int
        The Scopus ID of the source.

    years : container of int or container of str
        The relevant pulication years to search for.

    refresh : bool (optional)
        Whether to refresh cached files if they exist, or not.

    Returns
    -------
    d : dict
        Dictionary keyed by year listing all authors who published in
        that year.
    """
    try:  # Try complete publication list first
        res = query("docs", 'SOURCE-ID({})'.format(source_id), refresh=refresh)
    except ScopusQueryError:  # Fall back to year-wise queries
        res = []
        for year in years:
            q = Template('SOURCE-ID({}) AND PUBYEAR IS $fill'.format(source_id))
            ext, _ = stacked_query([year], res, q, "", 
                       partial(query, "docs"), refresh=refresh) 
            res.extend(ext)
    # Sort authors by year
    d = defaultdict(list)
    for pub in res:
        year = pub.coverDate[:4]
<<<<<<< HEAD
        # Verfiy that `year` is integer
        try:
            _ = int(year)
        except ValueError:
            return query_journal(source_id, years, refresh=True)
        # Populate dict
=======
        print(year)
        if not year.isdigit():
            print(year)
>>>>>>> bd523851
        d[year].extend(get_authors([pub]))
    return d


def stacked_query(group, res, query, joiner, func, refresh, i=0, total=None):
    """Auxiliary function to recursively perform queries until they work.

    Parameters
    ----------
    group : list of str
        Scopus IDs (of authors or sources) for which the stacked query should
        be conducted.

    res : list
        (Initially empty )Container to which the query results will be
        appended.

    query : Template()
        A string template with one paramter named `fill` which will be used
        as search query.

    joiner : str
        On wich the group elements should be joined to fill the query.

    func : function object
        The function to be used (ScopusSearch, AuthorSearch).  Should be
        provided with partial and additional parameters.

    refresh : bool
        Whether the cached files should be refreshed or not.

    i : int (optional, default=0)
        A count variable to be used for printing the progress bar.

    total : int (optional, default=None)
        The total number of elements in the group.  If provided, a progress
        bar will be printed.

    Returns
    -------
    res : list
        A list of namedtuples representing publications.

    i : int
        A running variable to indicate the progress.

    Notes
    -----
    Results of each successful query are appended to ´res´.
    """
    group = [str(g) for g in group] # make robust to passing int
    q = query.substitute(fill=joiner.join(group))
    try:
        res.extend(run(func, q, refresh))
        if total:  # Equivalent of verbose
            i += len(group)
            print_progress(i, total)
    except (Scopus400Error, ScopusQueryError):
        if len(group)>1:
            mid = len(group) // 2
            params = {"group": group[:mid], "res": res, "query": query, "i": i,
                      "joiner": joiner, "func": func, "total": total,
                      "refresh": refresh}
            res, i = stacked_query(**params)
            params.update({"group": group[mid:], "i": i})
            res, i = stacked_query(**params)
        else:
            groupeids = ["*" + str(n) for n in range(0, 10)]
            q = Template(q + " AND EID($fill)")
            mid = len(groupeids) // 2 # split here to avoid redundant query
            params = {"group": groupeids[:mid], "res": res, "query": q, "i": i,
                      "joiner": " OR ", "func": func, "total": None,
                      "refresh": refresh}
            try:
                res, i = stacked_query(**params)
            except ScopusQueryError:
                return None, i            
            params.update({"group": groupeids[mid:], "i": i})
            try:
                res, i = stacked_query(**params)
            except ScopusQueryError:
                return None, i
    return res, i<|MERGE_RESOLUTION|>--- conflicted
+++ resolved
@@ -185,18 +185,12 @@
     d = defaultdict(list)
     for pub in res:
         year = pub.coverDate[:4]
-<<<<<<< HEAD
         # Verfiy that `year` is integer
         try:
             _ = int(year)
         except ValueError:
             return query_journal(source_id, years, refresh=True)
         # Populate dict
-=======
-        print(year)
-        if not year.isdigit():
-            print(year)
->>>>>>> bd523851
         d[year].extend(get_authors([pub]))
     return d
 
