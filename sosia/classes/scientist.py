--- conflicted
+++ resolved
@@ -177,16 +177,12 @@
         else:
             q = "EID({})".format(" OR ".join(eids))
         res = query("docs", q, refresh)
-<<<<<<< HEAD
         try:
-            self._publications = [p for p in res if int(p.coverDate[:4]) < year]
+            self._publications = [p for p in res if int(p.coverDate[:4]) <= year]
         except (AttributeError, TypeError):
             res = query("docs", q, True)
-            self._publications = [p for p in res if int(p.coverDate[:4]) < year]
-=======
-        self._publications = [p for p in res if int(p.coverDate[:4]) <= year]
->>>>>>> 6c38bd16
-        if len(self._publications) == 0:
+            self._publications = [p for p in res if int(p.coverDate[:4]) <= year]
+        if not len(self._publications):
             text = "No publications for author {} until year {}".format(
                 "-".join(identifier), year
             )
@@ -241,11 +237,7 @@
     if len(top_fields) == 1:
         main = top_fields[0]
     else:
-<<<<<<< HEAD
-        non_general_fields = [f for f in top_fields if f%1000 != 0]
-=======
         non_general_fields = [f for f in top_fields if f % 1000 != 0]
->>>>>>> 6c38bd16
         if non_general_fields:
             main = non_general_fields[0]
         else:
