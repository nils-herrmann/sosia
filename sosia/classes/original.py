--- conflicted
+++ resolved
@@ -58,7 +58,6 @@
     def search_sources(self, val: Union[set, list, tuple]) -> None:
         self._search_sources = maybe_add_source_names(val, self.source_names)
 
-<<<<<<< HEAD
     def __init__(
         self,
         scientist: Union[str, int, list[Union[str, int]]],
@@ -68,17 +67,10 @@
         cits_margin: float = 0.2,
         coauth_margin: float = 0.2,
         affiliations: Optional[list] = None,
-        period: Optional[int] = None,
-        first_year_search: str = "ID",
         eids: Optional[list] = None,
         refresh: bool = False,
         sql_fname: Optional[str] = None,
     ) -> None:
-=======
-    def __init__(self, scientist, treatment_year, first_year_margin=2,
-                 pub_margin=0.2, cits_margin=0.2, coauth_margin=0.2,
-                 affiliations=None, eids=None, refresh=False, sql_fname=None):
->>>>>>> 73c580a1
         """Representation of a scientist for whom to find a control scientist.
 
         Parameters
